# backend/app.py

"""
Main FastAPI entrypoint — modular routes, CORS, AI engine, Alpaca, analytics, and ingestion toggles.
"""

import os
import traceback
from datetime import datetime
from typing import Dict, Any, Optional
from collections import Counter

import pandas as pd
from fastapi import FastAPI, HTTPException, Request, Query
from backend.routes import debug_router  # ✅ THIS LINE IS REQUIRED
from fastapi.middleware.cors import CORSMiddleware
from fastapi.responses import PlainTextResponse
from pydantic import BaseModel
from dotenv import load_dotenv

load_dotenv()

# === Local imports ===
from backend.user_models import init_db
from backend.ai_engine.ai_engine import run_ai_engine
from backend.alpaca_orders import AlpacaExecutor
from backend.feedback_handler import save_feedback_entry

# === Modular route imports ===
from backend.routes.auth_router import router as auth_router
from backend.routes.feedback_router import router as feedback_router
from backend.routes.feedback_predictor import router as feedback_predictor
from backend.routes.portfolio_router import router as portfolio_router
from backend.routes.basket_router import router as basket_router  # ✅ Asset Basket
from backend.routes.strategy_router import router as strategy_router
from backend.routes.strategy_logger_router import router as strategy_logger_router
from backend.routes.news_router import router as news_router  # ✅ Add this
from backend.routes.hot_trades_router import router as hot_trades_router
from backend.routes.alpaca_router import router as alpaca_router
from backend.routes.execution_router import router as execution_router
from backend.routes.pnl_router import router as pnl_router
from backend.routes.market_router import router as market_router
from backend.routes.analytics_router import router as analytics_router
from backend.routes.debug_router import router as debug_router

app = FastAPI(title="MarketPlayground AI Backend")

# === CORS for frontend integration ===
app.add_middleware(
    CORSMiddleware,
    allow_origins=[
        "http://localhost:3000",
        "http://localhost:3001"
    ],
    allow_credentials=True,
    allow_methods=["*"],
    allow_headers=["*"],
)

@app.options("/{rest_of_path:path}")
async def preflight_handler():
    return PlainTextResponse("OK", status_code=200)

# === Initialize SQLite DB (users) ===
init_db()

# === Seed strategy_outcomes.csv if missing ===
strategy_csv_path = os.path.join("backend", "strategy_outcomes.csv")
if not os.path.exists(strategy_csv_path):
    df = pd.DataFrame([{
        "timestamp": datetime.utcnow().isoformat(),
        "belief": "I believe AAPL will go up",
        "strategy": "bull call spread",
        "ticker": "AAPL",
        "pnl_percent": 18.25,
        "result": "win",
        "risk": "moderate",
        "notes": "initial placeholder row"
    }])
    df.to_csv(strategy_csv_path, index=False)
    print("✅ Created starter strategy_outcomes.csv")

# === Register routers ===

app.include_router(auth_router,              prefix="/auth",      tags=["Auth"])
app.include_router(feedback_router,          prefix="/feedback",  tags=["Feedback"])
app.include_router(feedback_predictor,       prefix="/predict",   tags=["Predictor"])
app.include_router(portfolio_router,         prefix="/portfolio", tags=["Portfolio"])
app.include_router(strategy_router,          prefix="/strategy",  tags=["Strategy"])
app.include_router(strategy_logger_router,   prefix="/strategy",  tags=["Strategy Logger"])
app.include_router(news_router,              prefix="/news",      tags=["News"])
app.include_router(hot_trades_router,                             tags=["Hot Trades"])
app.include_router(basket_router,            prefix="/basket",    tags=["Asset Baskets"])  # ✅ Basket routes now live
app.include_router(alpaca_router,            prefix="/alpaca",    tags=["Alpaca"])
app.include_router(execution_router,         prefix="/alpaca",    tags=["Execution"])
app.include_router(pnl_router,               prefix="/pnl",       tags=["PnL"])
app.include_router(market_router,            prefix="/market",    tags=["Market"])
app.include_router(analytics_router,         prefix="/analytics", tags=["Analytics"])
<<<<<<< HEAD
app.include_router(debug_router, prefix="/debug", tags=["Debug"])  # ✅ Fixed: routes now accessible under /debug/*

=======
app.include_router(debug_router,                                  tags=["Debug"])  # ✅ Fixed: Removed extra /debug prefix
>>>>>>> 0320ede4



# === Request schemas ===
class BeliefRequest(BaseModel):
    belief: str
    user_id: Optional[str] = "anonymous"
    risk_profile: Optional[str] = "moderate"
    place_order: Optional[bool] = False

class FeedbackRequest(BaseModel):
    belief: str
    strategy: str
    feedback: str

@app.get("/")
def read_root():
    return {"message": "Welcome to MarketPlayground AI Backend"}

@app.get("/test_env")
def test_env():
    openai_key = os.getenv("OPENAI_API_KEY")
    return {"OPENAI_API_KEY": "Set" if openai_key else "Not Set"}

@app.post("/process_belief")
def process_belief(request: BeliefRequest) -> Dict[str, Any]:
    try:
        result = run_ai_engine(
            belief=request.belief,
            risk_profile=request.risk_profile,
            user_id=request.user_id
        )
        result["user_id"] = request.user_id
        if request.place_order:
            executor = AlpacaExecutor()
            result["execution_result"] = executor.execute_order(result, user_id=request.user_id)
        return result
    except Exception as e:
        print("\n❌ ERROR in /process_belief:")
        traceback.print_exc()
        raise HTTPException(status_code=500, detail=str(e))

@app.post("/strategy/process_belief")
async def strategy_process_belief(request: Request):
    try:
        body = await request.json()
        belief = body.get("belief")
        user_id = body.get("user_id", "anonymous")
        risk_profile = body.get("risk_profile", "moderate")

        if not belief:
            raise HTTPException(status_code=400, detail="Belief is required")

        result = run_ai_engine(belief, risk_profile=risk_profile, user_id=user_id)
        return result

    except Exception as e:
        print("\n❌ ERROR in /strategy/process_belief:")
        traceback.print_exc()
        raise HTTPException(status_code=500, detail=str(e))

@app.post("/submit_feedback")
def submit_feedback(request: FeedbackRequest):
    try:
        save_feedback_entry(request.belief, request.strategy, request.feedback)
        return {"message": "✅ Feedback saved"}
    except Exception as e:
        print("\n❌ ERROR in /submit_feedback:")
        traceback.print_exc()
        raise HTTPException(status_code=500, detail="Failed to save feedback")

@app.post("/force_retrain", response_class=PlainTextResponse)
def force_retrain_now():
    try:
        from backend.train_all_models import train_all_models
        train_all_models()
        return "✅ Forced model retraining completed."
    except Exception as e:
        traceback.print_exc()
        raise HTTPException(status_code=500, detail=f"Retrain failed: {str(e)}")

@app.post("/retrain", response_class=PlainTextResponse)
def retrain_from_ingestor():
    try:
        from backend.train_all_models import train_all_models
        train_all_models()
        return "✅ Retraining triggered by news ingestor."
    except Exception as e:
        traceback.print_exc()
        raise HTTPException(status_code=500, detail=f"Retrain failed: {str(e)}")

# === ✅ Strategy Distribution Chart ===
@app.get("/analytics/strategy_distribution")
def strategy_distribution(
    asset_class: Optional[str] = Query(None),
    belief_contains: Optional[str] = Query(None)
):
    try:
        df = pd.read_csv(strategy_csv_path)
        if asset_class:
            df = df[df["strategy"].str.contains(asset_class, case=False, na=False)]
        if belief_contains:
            df = df[df["belief"].str.contains(belief_contains, case=False, na=False)]
        strategy_counts = Counter(df["strategy"])
        return dict(strategy_counts)
    except Exception as e:
        traceback.print_exc()
        raise HTTPException(status_code=500, detail=f"Error loading strategy data: {e}")

# === ✅ Trending Strategies Leaderboard ===
@app.get("/analytics/trending_strategies")
def trending_strategies(limit: int = 5):
    try:
        df = pd.read_csv(strategy_csv_path)
        trending = df["strategy"].value_counts().head(limit).to_dict()
        return {"top_strategies": trending}
    except Exception as e:
        traceback.print_exc()
        raise HTTPException(status_code=500, detail="Failed to load trending strategies")

# === ✅ Top Tags / Topics Summary ===
@app.get("/analytics/top_tags")
def top_tags(limit: int = 10):
    try:
        if not os.path.exists(strategy_csv_path):
            return {"message": "strategy_outcomes.csv not found"}
        df = pd.read_csv(strategy_csv_path)
        if "tags" not in df.columns:
            return {"message": "tags column not found in CSV"}
        tags_series = df["tags"].dropna().str.split(",")
        all_tags = [tag.strip() for tags in tags_series for tag in tags]
        top = Counter(all_tags).most_common(limit)
        return {"top_tags": dict(top)}
    except Exception as e:
        traceback.print_exc()
        raise HTTPException(status_code=500, detail="Failed to compute top tags")

# === ✅ Log Reader for AI Training Logs ===
@app.get("/logs/recent")
def fetch_recent_logs(limit: int = 10):
    """
    Returns the N most recent log entries from backend/logs/last_training_log.txt
    as structured JSON (timestamp + message), useful for frontend AI loop visibility.
    """
    try:
        log_path = os.path.join("backend", "logs", "last_training_log.txt")
        if not os.path.exists(log_path):
            return {"logs": []}

        with open(log_path, "r") as f:
            raw = f.read().strip()

        chunks = [chunk.strip() for chunk in raw.split("🕒") if chunk.strip()]
        recent = chunks[-limit:]

        formatted = []
        for chunk in recent:
            lines = chunk.strip().splitlines()
            if not lines:
                continue
            timestamp = lines[0].strip()
            message = "\n".join(lines[1:]).strip()
            formatted.append({
                "timestamp": timestamp,
                "message": message
            })

        return {"logs": formatted}

    except Exception as e:
        traceback.print_exc()
        raise HTTPException(status_code=500, detail="Failed to read logs")

# === ✅ Ingestion Pause Toggle (read from ENV) ===
@app.get("/toggle/news_ingestion_status")
def news_ingestion_status():
    paused = os.getenv("PAUSE_NEWS_INGESTION", "false").lower() == "true"
    return {"paused": paused}

    print("\n🔍 ROUTES LOADED:")
for route in app.routes:
    print(f"{route.path} → {route.name}")


if __name__ == "__main__":
    import uvicorn
    print("\n🔍 ROUTES LOADED:")
    for route in app.routes:
        print(f"{route.path} -> {route.name}")
    uvicorn.run("backend.app:app", host="127.0.0.1", port=8000, reload=True)<|MERGE_RESOLUTION|>--- conflicted
+++ resolved
@@ -96,12 +96,7 @@
 app.include_router(pnl_router,               prefix="/pnl",       tags=["PnL"])
 app.include_router(market_router,            prefix="/market",    tags=["Market"])
 app.include_router(analytics_router,         prefix="/analytics", tags=["Analytics"])
-<<<<<<< HEAD
 app.include_router(debug_router, prefix="/debug", tags=["Debug"])  # ✅ Fixed: routes now accessible under /debug/*
-
-=======
-app.include_router(debug_router,                                  tags=["Debug"])  # ✅ Fixed: Removed extra /debug prefix
->>>>>>> 0320ede4
 
 
 
